// Copyright 2021 Carnegie Mellon University. All Rights Reserved.
// Released under a 3 Clause BSD-style license. See LICENSE.md in the project root for license information.

using Microsoft.AspNetCore.Mvc.Filters;
using TopoMojo.Api.Data.Abstractions;
using TopoMojo.Api.Extensions;
using TopoMojo.Api.Models;
using TopoMojo.Api.Controllers;

namespace TopoMojo.Api.Validators
{
    public class WorkspaceValidator(
        IWorkspaceStore store,
        ILogger<WorkspaceValidator> logger
        ) : _ValidationFilter
    {
        public override async Task OnActionExecutionAsync(ActionExecutingContext context, ActionExecutionDelegate next)
        {
            foreach (var key in context.ActionArguments.Keys)
            {
                var value = context.ActionArguments[key];

                switch (value)
                {
                    case string val:
                    switch (key.ToLower())
                    {
                        case "id":
                        await Exists(key, val);
                        break;
                    }
                    break;

                    case NewWorkspace model:
                    await Validate(key, model);
                    break;

                    case ChangedWorkspace model:
                    await Validate(key, model);
                    break;

                    case RestrictedChangedWorkspace model:
                    await Validate(key, model);
                    break;

                    case ChallengeSpec model:
                    await Validate(key, model);
                    break;

                    case WorkspaceSearch search:
                    await Validate(key, search);
                    break;

                    default:
                    logger.LogWarning("No validation found for {key} {value}", key, value.GetType().Name);
                    break;

                }
            }

            // call this after all the validation checks
            await base.OnActionExecutionAsync(context, next);
        }

<<<<<<< HEAD
        private async Task Exists(string key, string id)
=======
        private async Task Exists(string key, string? id)
>>>>>>> bfabd5d0
        {
            var entity = await store.Retrieve(id ?? "invalid");
            if (entity is null)
                Problems.Add(new Problem(key, Message.ResourceNotFound));
        }

        private async Task Validate(string key, NewWorkspace model)
        {
            if (model.Name.IsEmpty())
                Problems.Add(new Problem(key, "Missing value for required property"));
            await Task.CompletedTask;
        }

        private async Task Validate(string key, ChangedWorkspace model)
        {
            await Exists(key, model.Id);
            if (model.Name.IsEmpty())
                Problems.Add(new Problem(key, "Missing value for required property 'name'"));
        }

        private async Task Validate(string key, RestrictedChangedWorkspace model)
        {
            await Exists(key, model.Id);
            if (model.Name.IsEmpty())
                Problems.Add(new Problem(key, "Missing value for required property 'name'"));
        }

        private async Task Validate(string key, ChallengeSpec model)
        {
            await Task.CompletedTask;
        }
    }
}<|MERGE_RESOLUTION|>--- conflicted
+++ resolved
@@ -23,37 +23,37 @@
                 switch (value)
                 {
                     case string val:
-                    switch (key.ToLower())
-                    {
-                        case "id":
-                        await Exists(key, val);
+                        switch (key.ToLower())
+                        {
+                            case "id":
+                                await Exists(key, val);
+                                break;
+                        }
                         break;
-                    }
-                    break;
 
                     case NewWorkspace model:
-                    await Validate(key, model);
-                    break;
+                        await Validate(key, model);
+                        break;
 
                     case ChangedWorkspace model:
-                    await Validate(key, model);
-                    break;
+                        await Validate(key, model);
+                        break;
 
                     case RestrictedChangedWorkspace model:
-                    await Validate(key, model);
-                    break;
+                        await Validate(key, model);
+                        break;
 
                     case ChallengeSpec model:
-                    await Validate(key, model);
-                    break;
+                        await Validate(key, model);
+                        break;
 
                     case WorkspaceSearch search:
-                    await Validate(key, search);
-                    break;
+                        await Validate(key, search);
+                        break;
 
                     default:
-                    logger.LogWarning("No validation found for {key} {value}", key, value.GetType().Name);
-                    break;
+                        logger.LogWarning("No validation found for {key} {value}", key, value.GetType().Name);
+                        break;
 
                 }
             }
@@ -62,11 +62,7 @@
             await base.OnActionExecutionAsync(context, next);
         }
 
-<<<<<<< HEAD
-        private async Task Exists(string key, string id)
-=======
         private async Task Exists(string key, string? id)
->>>>>>> bfabd5d0
         {
             var entity = await store.Retrieve(id ?? "invalid");
             if (entity is null)
