--- conflicted
+++ resolved
@@ -21,7 +21,6 @@
             switch (value)
             {
                 case string val:
-<<<<<<< HEAD
                     switch (key.ToLower())
                     {
                         case "id":
@@ -61,48 +60,6 @@
                 default:
                     logger.LogWarning("No validation found for {key} {value}", key, value.GetType().Name);
                     break;
-=======
-                switch (key.ToLower())
-                {
-                    case "id":
-                    await Exists(key, val);
-                    break;
-
-                    case "wid":
-                    await WorkspaceExists(key, val);
-                    break;
-
-                    case "sid":
-                    await SpaceExists(key, val);
-                    break;
-                }
-                break;
-
-                case ChangedGamespace model:
-                await Validate(key, model);
-                break;
-
-                case SectionSubmission model:
-                await Validate(key, model);
-                break;
-
-                case Player model:
-                await Validate(key, model);
-                break;
-
-                case GamespaceRegistration model:
-                await Validate(key, model);
-                break;
-
-                case GamespaceSearch search:
-                await Validate(key, search);
-                break;
-
-                default:
-                logger.LogWarning("No validation found for {key} {value}", key, value.GetType().Name);
-                break;
->>>>>>> bfabd5d0
-
             }
         }
 
@@ -110,33 +67,21 @@
         await base.OnActionExecutionAsync(context, next);
     }
 
-<<<<<<< HEAD
-    private async Task Exists(string key, string id)
-=======
     private async Task Exists(string key, string? id)
->>>>>>> bfabd5d0
     {
         var entity = await store.Retrieve(id ?? "invalid");
         if (entity is null)
             Problems.Add(new Problem(key, Message.ResourceNotFound));
     }
 
-<<<<<<< HEAD
-    private async Task WorkspaceExists(string key, string id)
-=======
     private async Task WorkspaceExists(string key, string? id)
->>>>>>> bfabd5d0
     {
         var entity = await store.DbContext.Workspaces.FindAsync(id ?? "invalid");
         if (entity is null)
             Problems.Add(new Problem(key, Message.ResourceNotFound));
     }
 
-<<<<<<< HEAD
-    private async Task SpaceExists(string key, string id)
-=======
     private async Task SpaceExists(string key, string? id)
->>>>>>> bfabd5d0
     {
         var gs = await store.Retrieve(id ?? "invalid");
         var ws = await store.DbContext.Workspaces.FindAsync(id ?? "invalid");
