// Copyright 2021 Carnegie Mellon University. All Rights Reserved.
// Released under a 3 Clause BSD-style license. See LICENSE.md in the project root for license information.

using System;
using System.Collections.Concurrent;
using System.Linq;
using Microsoft.Extensions.Logging;
using Corsinvest.ProxmoxVE.Api;
using Corsinvest.ProxmoxVE.Api.Extension;
using System.Threading.Tasks;
using Corsinvest.ProxmoxVE.Api.Shared.Models.Cluster;
using Corsinvest.ProxmoxVE.Api.Shared.Models.Vm;
using System.Net;
using System.Collections.Generic;
using TopoMojo.Hypervisor.Proxmox.Models;
using TopoMojo.Hypervisor.Extensions;
using System.Threading;

namespace TopoMojo.Hypervisor.Proxmox
{
    public class ProxmoxClient
    {
        public ProxmoxClient(
            HypervisorServiceConfiguration options,
            ConcurrentDictionary<string, Vm> vmCache,
            VlanManager networkManager,
            ILogger<ProxmoxClient> logger,
            IProxmoxNameService nameService,
            IProxmoxVnetService vnetService,
            Random random
        )
        {
            _logger = logger;
            _config = options;
            _logger.LogDebug($"Constructing Client {_config.Host}");
            //_tasks = new Dictionary<string, VimHostTask>();
            _vmCache = vmCache;
            //_pgAllocation = new Dictionary<string, PortGroupAllocation>();
            _vlanman = networkManager;
            _hostPrefix = _config.Host.Split('.').FirstOrDefault();
            _random = random;

            if (_config.Tenant == null)
                _config.Tenant = "";

            _pveClient = new PveClient(options.Host, 443)
            {
                ApiToken = options.Password
            };

            _nameService = nameService;
            _vnetService = vnetService;
            Task sessionMonitorTask = MonitorSession();
        }

        private readonly VlanManager _vlanman;
        private readonly ILogger<ProxmoxClient> _logger;
        private ConcurrentDictionary<string, Vm> _vmCache;
        private IProxmoxNameService _nameService;
        private IProxmoxVnetService _vnetService;
        HypervisorServiceConfiguration _config = null;
        // int _pollInterval = 1000;
        int _syncInterval = 30000;
        // int _taskMonitorInterval = 3000;
        string _hostPrefix = "";
        // DateTimeOffset _lastAction;
        private readonly PveClient _pveClient;
        private readonly Random _random;
        private readonly bool _enableHA = false;
        private readonly Object _lock = new object();

        public async Task DeleteAll(string term)
        {
            var tasks = new List<Task>();
            var pveVms = await _pveClient.GetVmsAsync();

            foreach (var pveVm in pveVms)
            {
                if (pveVm.Name.Contains(term))
                {
                    tasks.Add(this.Delete(pveVm.VmId.ToString()));
                }
            }

            if (tasks.Count > 0)
            {
                await Task.WhenAll(tasks);
            }

            await this.CleanupNetworks(term);
        }

        public async Task<Vm> Refresh(VmTemplate template)
        {
            var resources = await _pveClient.GetResourcesAsync(ClusterResourceType.Vm);

            var pveVm = resources.Where(x => x.Name == _nameService.ToPveName(template.Name)).FirstOrDefault();

            if (pveVm != null)
            {
                return new Vm
                {
                    Name = _nameService.FromPveName(pveVm.Name),
                    Id = pveVm.VmId.ToString(),
                    State = pveVm.IsRunning ? VmPowerState.Running : VmPowerState.Off
                };
            }
            else
            {
                return null;
            }
        }

        public async Task<Vm> Deploy(VmTemplate template)
        {
            Result task;
            Vm vm = null;

            _logger.LogDebug("deploy: virtual networks...");
            var vnets = await _vnetService.Deploy(template.Eth.Select(n => n.Net), CancellationToken.None);
            _logger.LogDebug($"deploy: {vnets.Count()} networks deployed.");
            // await this.Provision(template);

            _logger.LogDebug("deploy: transform template...");
            //var transformer = new VCenterTransformer { DVSuuid = _dvsuuid };
            // VirtualMachineConfigSpec vmcs = Transform.TemplateToVmSpec(
            //     template,
            //     _config.VmStore.Replace("{host}", _hostPrefix),
            //     _dvsuuid
            // );

            _logger.LogDebug("deploy: create vm...");
            var targetNode = await GetTargetNode();
            var vmTemplate = _vmCache
                .Where(x => x.Value.Name == template.Template)
                .FirstOrDefault()
                .Value;

            var nextId = await GetNextId();
            var pveId = Int32.Parse(nextId);

            task = await _pveClient.Nodes[vmTemplate.Host].Qemu[vmTemplate.Id].Clone.CloneVm(
                pveId,
                full: false,
                name: _nameService.ToPveName(template.Name),
                target: targetNode);
            await _pveClient.WaitForTaskToFinishAsync(task);

            if (task.IsSuccessStatusCode)
            {
                var vmRef = _pveClient.Nodes[targetNode].Qemu[nextId];

                var nics = await this.GetNics(template);
                var memory = this.GetMemory(template);
                var sockets = this.GetSockets(template);
                var coresPerSocket = this.GetCoresPerSocket(template);
                var iso = await this.GetIso(template);

                task = await vmRef.Config.UpdateVmAsync(
                    netN: nics,
                    memory: memory,
                    sockets: sockets,
                    cores: coresPerSocket,
                    cdrom: iso);
                await this.WaitForTaskToFinish(task);

                if (!task.IsSuccessStatusCode)
                {
                    _logger.LogError(task.ReasonPhrase);
                }

                _logger.LogDebug("deploy: load vm...");

                vm = new Vm()
                {
                    Name = template.Name,
                    Id = nextId,
                    State = VmPowerState.Off,
                    Status = "deployed",
                    Host = targetNode
                };

                if (vm.Name.Contains("#").Equals(false) || vm.Name.ToTenant() != _config.Tenant)
                    return null;

                _vmCache.AddOrUpdate(vm.Id, vm, (k, v) => (v = vm));

                if (_enableHA)
                {
                    task = await _pveClient.Cluster.Ha.Resources.Create(nextId);
                }

                if (template.AutoStart && task.IsSuccessStatusCode)
                {
                    _logger.LogDebug("deploy: start vm...");
                    vm = await Start(vm.Id);
                }

                // bool ready = false;

                // while (!ready)
                // {
                //     var vmList = await _pveClient.GetVmsAsync();
                //     var pveVm = vmList.Where(x => x.VmId == Int32.Parse(nextId)).FirstOrDefault();

                //     if (pveVm != null && pveVm.Name != null)
                //     {
                //         ready = true;
                //     }

                //     if (!ready)
                //     {
                //         Console.WriteLine("Vm not ready, sleeping");
                //         await Task.Delay(3000);
                //     }
                // }
            }
            else
            {
                throw new Exception(task.ReasonPhrase);
            }

            return vm;
        }

        public async Task<Vm> Start(string id)
        {
            Vm vm = _vmCache[id];

            var task = await _pveClient.Nodes[vm.Host].Qemu[vm.GetId()].Status.Start.VmStart();
            await this.WaitForTaskToFinish(task);

            if (task.IsSuccessStatusCode)
            {
                vm.State = VmPowerState.Running;
            }
            else
            {
                throw new Exception(task.ReasonPhrase);
            }

            _vmCache.TryUpdate(vm.Id, vm, vm);

            return vm;
        }

        public async Task<Vm> Stop(string id)
        {
            Vm vm = _vmCache[id];

            var task = await _pveClient.Nodes[vm.Host].Qemu[vm.GetId()].Status.Stop.VmStop();
            await this.WaitForTaskToFinish(task);

            if (task.IsSuccessStatusCode)
            {
                vm.State = VmPowerState.Off;
            }
            else
            {
                throw new Exception(task.ReasonPhrase);
            }

            _vmCache.TryUpdate(vm.Id, vm, vm);

            return vm;
        }

        public async Task<Vm> Delete(string id)
        {
            Result task;
            var pveId = long.Parse(id);
            Vm vm = _vmCache[id];
            var status = await _pveClient.Nodes[vm.Host].Qemu[pveId].Status.Current.GetAsync();

            if (_enableHA)
            {
                task = await _pveClient.Cluster.Ha.Resources[pveId].Delete();
                await this.WaitForTaskToFinish(task);
            }

            if (status.IsRunning)
            {
                task = await _pveClient.ChangeStatusVmAsync(pveId, VmStatus.Stop);
                await this.WaitForTaskToFinish(task);
            }

            task = await _pveClient.Nodes[vm.Host].Qemu[id].DestroyVm();
            await this.WaitForTaskToFinish(task);

            if (task.IsSuccessStatusCode)
            {
                //vm.Status = "created";
                //vm.Id = null;
                vm.Status = "initialized";
            }

            _vmCache.TryRemove(vm.Id, out vm);

            return vm;
        }

        public async Task<Vm> GetVm(string nameOrId)
        {
            Vm vm = null;

            try
            {
                var pveVm = await _pveClient.GetVmAsync(_nameService.ToPveName(nameOrId));

                vm = new Vm
                {
                    Name = _nameService.FromPveName(pveVm.Name),
                    Id = pveVm.VmId.ToString(),
                    State = pveVm.IsRunning ? VmPowerState.Running : VmPowerState.Off,
                    Status = "created"
                };
            }
            catch (Exception)
            {

            }

            return vm;
        }

        public async Task<Tuple<string, string>> GetTicket(string id)
        {
            string url;
            string ticket;
            var pveVm = await _pveClient.GetVmAsync(id);
            var vmRef = _pveClient.Nodes[pveVm.Node].Qemu[id];

            var result = await vmRef.Vncproxy.Vncproxy(websocket: true);

            if (result.IsSuccessStatusCode)
            {
                string urlFragment = $"/api2/json/nodes/{pveVm.Node}/{pveVm.Type.ToString().ToLower()}/{id}/vncwebsocket?port={result.Response.data.port}&vncticket={WebUtility.UrlEncode(result.Response.data.ticket)}";

                url = $"wss://{_config.Host}{urlFragment}";
                ticket = result.Response.data.ticket;
            }
            else
            {
                throw new Exception(result.GetError());
            }

            return new Tuple<string, string>(url, ticket);
        }

        public async Task<Vm[]> Find(string term)
        {
            var vms = new List<Vm>();
            var pveVms = await _pveClient.GetVmsAsync();

            foreach (var pveVm in pveVms)
            {
                if (pveVm.Name != null && pveVm.Name.Contains(term))
                {
                    vms.Add(new Vm
                    {
                        Name = _nameService.FromPveName(pveVm.Name),
                        Id = pveVm.VmId.ToString(),
                        State = pveVm.IsRunning ? VmPowerState.Running : VmPowerState.Off,
                    });
                }
            }

            return vms.ToArray();
        }

        public async Task<Vm> Save(string id)
        {
            var pveVms = await _pveClient.GetVmsAsync();
            var pveVm = pveVms.Where(x => x.VmId.ToString() == id).FirstOrDefault();

            if (pveVm != null)
            {
                var config = await _pveClient.Nodes[pveVm.Node].Qemu[pveVm.VmId].Config.GetAsync();

                var disk = config.Disks.ElementAt(0);
                var storageItems = await _pveClient.Nodes[pveVm.Node].Storage[disk.Storage].Content.GetAsync();

                var pveDisk = storageItems.Where(x => disk.FileName == x.FileName).FirstOrDefault();

                if (pveDisk != null)
                {
                    var parent = storageItems.Where(x => x.FileName == pveDisk.Parent.Split('@')[0]).FirstOrDefault();

                    if (parent != null && parent.Parent == null)
                    {
                        // check if anything else is using the template
                        var count = storageItems.Where(x => x.Parent != null && x.Parent.Split('@')[0] == parent.FileName).Count();

                        if (count > 1)
                        {
                            throw new InvalidOperationException("Base Template is in use");
                        }

                        // find template (filename example: base-100-disk-0 where 100 is the templateId)
                        var templateId = parent.FileName.Split('-')[1];
                        var template = pveVms.Where(x => x.VmId.ToString() == templateId).FirstOrDefault();

                        if (template != null && template.IsTemplate)
                        {
                            // Full Clone vm
                            var nextId = Int32.Parse(await this.GetNextId());
                            var task = await _pveClient.Nodes[pveVm.Node].Qemu[pveVm.VmId].Clone.CloneVm(newid: nextId, full: true, target: template.Node, name: template.Name);
                            await this.WaitForTaskToFinish(task);

                            if (!task.IsSuccessStatusCode)
                                throw new Exception($"Clone failed: {task.ReasonPhrase}");

                            // Delete old vm
                            await this.Delete(id);

                            // Convert to template
                            task = await _pveClient.Nodes[template.Node].Qemu[nextId].Template.Template();
                            await this.WaitForTaskToFinish(task);

                            if (!task.IsSuccessStatusCode)
                                throw new Exception($"Convert to template failed: {task.ReasonPhrase}");

                            // Rename old template
                            task = await _pveClient.Nodes[template.Node].Qemu[template.VmId].Config.UpdateVmAsync(name: $"{template.Name}-DELETEME");
                            await this.WaitForTaskToFinish(task);

                            if (!task.IsSuccessStatusCode)
                                throw new Exception($"Rename old template failed: {task.ReasonPhrase}");

                            // delete old template
                            task = await _pveClient.Nodes[template.Node].Qemu[template.VmId].DestroyVm();
                            await this.WaitForTaskToFinish(task);

                            if (!task.IsSuccessStatusCode)
                                throw new Exception($"Delete old template failed: {task.ReasonPhrase}");

                            await this.ReloadVmCache();
                        }
                    }
                }
            }

            return new Vm
            {
                Status = "created",
                Id = null
            };
        }

        public async Task<PveIso[]> GetFiles()
        {
            var node = await this.GetRandomNode();

<<<<<<< HEAD
            var task = await _pveClient.Nodes[node].Storage[_config.NodeIsoStore].Content.Index(content: "iso");
=======
            var task = await _pveClient
                .Nodes[node]
                .Storage[_config.IsoStore]
                .Content
                .Index(content: "iso");
>>>>>>> 485f615b
            await this.WaitForTaskToFinish(task);

            var isos = task.ToModel<PveIso[]>();

            return isos;
        }

        private async Task<string> GetNextId()
        {
            string nextId = null;

            for (int i = 0; i < 10; i++)
            {
                var randomId = _random.Next(1, 999999999);
                var task = await _pveClient.Cluster.Nextid.Nextid(randomId);

                if (task.IsSuccessStatusCode)
                {
                    nextId = task.Response.data;
                    break;
                }
            }

            return nextId;
        }

        private async Task<string> GetTargetNode()
        {
            string target = null;
            var nodes = await _pveClient.GetNodesAsync();

            if (nodes.Count() > 0)
            {
                var targetNode = nodes
                    .OrderBy(x => x.MemoryUsagePercentage)
                    .Where(x => x.IsOnline)
                    .FirstOrDefault();

                target = targetNode.Node;
            }

            return target;
        }

        private async Task<string> GetRandomNode()
        {
            var nodes = await _pveClient.GetNodesAsync();
            var randomNum = _random.Next(0, nodes.Count() - 1);
            return nodes.ElementAt(randomNum).Node;
        }

        private async Task WaitForTaskToFinish(Result task)
        {
            try
            {
                await _pveClient.WaitForTaskToFinishAsync(task);
            }
            catch (Exception ex)
            {
                _logger.LogError(ex, "Error waiting for task to finish");
            }
        }

        // private async Task Provision(VmTemplate template)
        // {
        //     lock (_lock)
        //     {
        //         var task = _pveClient.Cluster.Sdn.Vnets.Index().Result;
        //         var vnets = task.ToModel<PveVnet[]>();

        //         bool addedNets = false;

        //         foreach (var eth in template.Eth)
        //         {
        //             if (vnets.Where(x => x.Alias == this.ToPveName(eth.Net)).Any())
        //             {
        //                 continue;
        //             }

        //             int? vnet = null;

        //             while (vnet == null)
        //             {
        //                 var vnetId = _random.Next(100, 100000);

        //                 if (!vnets.Where(x => x.Tag == vnetId).Any())
        //                 {
        //                     vnet = vnetId;
        //                 }
        //             }

        //             task = _pveClient.Cluster.Sdn.Vnets.Create(
        //                 vnet: this.GetRandomVnetId(),
        //                 tag: vnet,
        //                 zone: _config.SDNZone,
        //                 alias: this.ToPveName(eth.Net)).Result;
        //             this.WaitForTaskToFinish(task).Wait();

        //             if (task.IsSuccessStatusCode)
        //             {
        //                 addedNets = true;
        //             }
        //         }

        //         if (addedNets)
        //         {
        //             task = _pveClient.Cluster.Sdn.Reload().Result;
        //             this.WaitForTaskToFinish(task).Wait();
        //         }
        //     }
        // }

        public async Task CleanupNetworks(string term)
        {
            var task = await _pveClient.Cluster.Sdn.Vnets.Index();
            var vnets = task.ToModel<PveVnet[]>();

            var success = true;
            var any = false;

            foreach (var vnet in vnets.Where(x => x.Alias.Contains(term)))
            {
                any = true;
                task = await _pveClient.Cluster.Sdn.Vnets[vnet.Vnet].Delete();
                await this.WaitForTaskToFinish(task);

                if (!task.IsSuccessStatusCode)
                {
                    success = false;
                }
            }

            if (any)
            {
                task = await _pveClient.Cluster.Sdn.Reload();
                await this.WaitForTaskToFinish(task);

                if (!task.IsSuccessStatusCode)
                {
                    success = false;
                }
            }

            if (!success)
            {
                throw new Exception($"Exception cleaning up networks for {term}");
            }
        }

        private async Task<string> GetIso(VmTemplate template)
        {
            var isos = await this.GetFiles();

            var iso = isos
                .Where(x => x.Volid == template.Iso)
                .FirstOrDefault();

            if (iso != null)
            {
                return iso.Volid;
            }
            else
            {
                return null;
            }
        }

        private string GetMemory(VmTemplate template)
        {
            return ((template.Ram > 0) ? template.Ram * 1024 : 1024).ToString();
        }

        private int? GetCoresPerSocket(VmTemplate template)
        {
            string[] p = template.Cpu.Split('x');
            int coresPerSocket = 1;

            if (p.Length > 1)
            {
                if (!Int32.TryParse(p[1], out coresPerSocket))
                {
                    coresPerSocket = 1;
                }
            }

            return coresPerSocket;
        }

        private int? GetSockets(VmTemplate template)
        {
            string[] p = template.Cpu.Split('x');
            int sockets = 1;

            if (!Int32.TryParse(p[0], out sockets))
            {
                sockets = 1;
            }

            return sockets;
        }

        private async Task<Dictionary<int, string>> GetNics(VmTemplate template)
        {
            Dictionary<int, string> nics = new Dictionary<int, string>();

            if (template.Eth.IsEmpty())
                return nics;

            Result task;

            task = _pveClient.Cluster.Sdn.Vnets.Index().Result;
            await this.WaitForTaskToFinish(task);
            var vnets = task.ToModel<PveVnet[]>();

            for (int i = 0; i < template.Eth.Length; i++)
            {
                var eth = template.Eth[i];

                var vnet = vnets.Where(x => x.Alias == _nameService.ToPveName(eth.Net)).FirstOrDefault();
                if (vnet != null)
                {
                    nics.Add(i, $"virtio,bridge={vnet.Vnet}");
                }
            }

            return nics;
        }

        private Vm LoadVm(IClusterResourceVm pveVm)
        {
            Vm vm = new Vm()
            {
                Name = _nameService.FromPveName(pveVm.Name),
                Id = pveVm.VmId.ToString(),
                State = pveVm.IsRunning ? VmPowerState.Running : VmPowerState.Off,
                Status = "deployed",
                Host = pveVm.Node
            };

            if (!pveVm.IsTemplate && vm.Name.Contains("#").Equals(false) || vm.Name.ToTenant() != _config.Tenant)
                return null;

            _vmCache.AddOrUpdate(vm.Id, vm, (k, v) => (v = vm));

            return vm;
        }

        private async Task<Vm[]> ReloadVmCache()
        {
            List<string> existing = _vmCache.Values
                .Select(o => o.Id)
                .ToList();

            List<Vm> list = new List<Vm>();

            var pveVms = await _pveClient.GetVmsAsync();

            //iterate through the collection of Vm's
            foreach (var pveVm in pveVms)
            {
                Vm vm = LoadVm(pveVm);

                if (vm != null)
                {
                    list.Add(vm);
                }
            }

            List<string> active = list.Select(o => o.Id).ToList();
            _logger.LogDebug($"refreshing cache [{_config.Host}] existing: {existing.Count} active: {active.Count}");

            foreach (string key in existing.Except(active))
            {
                if (_vmCache.TryRemove(key, out Vm stale))
                {
                    _logger.LogDebug($"removing stale cache entry [{_config.Host}] {stale.Name}");
                }
            }

            //return an array of vm's
            return list.ToArray();
        }

        private async Task MonitorSession()
        {
            _logger.LogDebug($"{_config.Host}: starting cache loop");
            int step = 0;

            while (true)
            {
                try
                {
                    await ReloadVmCache();
                    if (step == 0)
                    {
                        //await _netman.Clean();
                    }

                }
                catch (Exception ex)
                {
                    _logger.LogError(0, ex, $"Failed to refresh cache for {_config.Host}");
                }
                finally
                {
                    await Task.Delay(_syncInterval);
                }

                step = (step + 1) % 2;
            }
            // _logger.LogDebug("sessionMonitor ended.");
        }
    }
}<|MERGE_RESOLUTION|>--- conflicted
+++ resolved
@@ -451,15 +451,11 @@
         {
             var node = await this.GetRandomNode();
 
-<<<<<<< HEAD
-            var task = await _pveClient.Nodes[node].Storage[_config.NodeIsoStore].Content.Index(content: "iso");
-=======
             var task = await _pveClient
                 .Nodes[node]
                 .Storage[_config.IsoStore]
                 .Content
                 .Index(content: "iso");
->>>>>>> 485f615b
             await this.WaitForTaskToFinish(task);
 
             var isos = task.ToModel<PveIso[]>();
